--- conflicted
+++ resolved
@@ -97,7 +97,6 @@
 async function ensureRhino() {
   if (rhino) return rhino;
   setStatus('Loading Rhino3dm…');
-<<<<<<< HEAD
   const factory = window.rhino3dm || globalThis.rhino3dm;
   if (typeof factory !== 'function') {
     throw new Error('Rhino3dm library is not available on the page.');
@@ -106,10 +105,6 @@
     /rhino3dm/i.test(script.src || '')
   );
   const baseUrl = rhinoScript?.src || window.location.href;
-=======
-  const { factory, scriptUrl } = await waitForRhinoFactory();
-  const baseUrl = scriptUrl || window.location.href;
->>>>>>> 9aa46389
   try {
     rhino = await factory({
       locateFile: (path) => new URL(path, baseUrl).toString()
